--- conflicted
+++ resolved
@@ -425,14 +425,10 @@
                 link = item.get('link')
                 publisher = item.get('publisher')
                 publish_time_unix = item.get('providerPublishTime')
-<<<<<<< HEAD
                 if publish_time_unix:
                     publish_time = datetime.fromtimestamp(publish_time_unix).strftime('%Y-%m-%d %H:%M')
                 else:
                     publish_time = "Date not available"
-=======
-                publish_time = datetime.fromtimestamp(publish_time_unix).strftime('%Y-%m-%d %H:%M')
->>>>>>> 13491007
                 sentiment_class = item.get('sentiment_class', 'Neutral')
                 color = sentiment_colors.get(sentiment_class, 'gray')
 
